"""
This module contains functions to interact with the database, including
connection management, session creation, and database management using
Alembic migrations.
"""
import contextlib
import logging
import os
import shutil
from typing import AsyncIterator, Any
import aiofiles
from fastapi import HTTPException
from sqlalchemy import (
    Connection, Engine, Inspector, MetaData, Table,
    create_engine, inspect, select, text, update
)
from sqlalchemy.orm import Session
from sqlalchemy.ext.asyncio import (
    AsyncConnection,
    AsyncSession,
    async_sessionmaker,
    create_async_engine
)

from alembic import command
from alembic.config import Config
from alembic.script import ScriptDirectory
from alembic.runtime.migration import MigrationContext

from app.core.config import settings, logger
from app.core.utils import app_path
from app.db_objects._base import Base


class DatabaseSessionManager:
    """This class manages the database connections and sessions."""

    def __init__(self, host: str, engine_kwargs: dict[str, Any] = None):
        """
        Create a new instance of the DatabaseSessionManager.

        :param host: The URL of the database to connect to.
        :param engine_kwargs: Optional keyword arguments to pass to the
            `create_async_engine` function.
        """
        if engine_kwargs is None:
            engine_kwargs = {}
        self.engine = create_async_engine(host, **engine_kwargs)
        self.sync_engine = create_engine(host.replace("+aiosqlite", ""))
        self._sessionmaker = async_sessionmaker(
            expire_on_commit=False,
            autocommit=False,
            bind=self.engine
        )

    async def init(self):
        """
        Initialize the database by creating all tables.

        This function is idempotent. If the tables already exist, it will not
        raise an error.
        """
        async with self.engine.begin() as conn:
            await conn.run_sync(Base.metadata.create_all)

    async def close(self):
        """
        Close the database connection and free up all resources.

        This function should be called when the application is shutting down.
        After calling this function, the `DatabaseSessionManager` is no longer
        usable.

        :raises HTTPException: If the database is not initialized.
        """
        if self.engine is None:
            logger.error("DatabaseSessionManager is not initialized")
            raise HTTPException(
                status_code=500,
                detail="DatabaseSessionManager is not initialized"
            )
        await self.engine.dispose()

        self.engine = None
        self._sessionmaker = None

    @contextlib.asynccontextmanager
    async def connect(self) -> AsyncIterator[AsyncConnection]:
        """
        Establish an asynchronous connection to the database.

        This async context manager provides an asynchronous connection to the database.
        It ensures that a connection is established before entering the context and
        properly closed after exiting. If the `DatabaseSessionManager` is not initialized,
        an HTTPException is raised.

        Yields
        ------
        AsyncConnection
            The asynchronous connection object to perform database operations.

        Raises
        ------
        HTTPException
            If the `DatabaseSessionManager` is not initialized.
        """
        if self.engine is None:
            logger.error("DatabaseSessionManager is not initialized")
            raise HTTPException(
                status_code=500,
                detail="DatabaseSessionManager is not initialized"
            )

        async with self.engine.begin() as connection:
            try:
                yield connection
            except Exception:
                await connection.rollback()
                raise

    @contextlib.asynccontextmanager
    async def session(self) -> AsyncIterator[AsyncSession]:
        """
        Establish an asynchronous session to the database.

        This async context manager provides an asynchronous session to the database.
        It ensures that a session is established before entering the context and
        properly closed after exiting. If the `DatabaseSessionManager` is not initialized,
        an HTTPException is raised.

        Yields
        ------
        AsyncSession
            The asynchronous session object to perform database operations.

        Raises
        ------
        HTTPException
            If the `DatabaseSessionManager` is not initialized.
        """
        if self._sessionmaker is None:
            logger.error("DatabaseSessionManager is not initialized")
            raise HTTPException(
                status_code=500,
                detail="DatabaseSessionManager is not initialized"
            )

        session = self._sessionmaker()
        try:
            yield session
        except Exception:
            await session.rollback()
            raise
        finally:
            await session.close()


sessionmanager = DatabaseSessionManager(
    settings.SQLALCHEMY_DATABASE_URI, {"echo": False})


async def get_async_db():
    """
    Get an asynchronous database session.

    This async generator provides an asynchronous session to the database.
    It ensures that a session is established before entering the context and
    properly closed after exiting. The session is usable within the context
    manager.

    Yields
    ------
    AsyncSession
        The asynchronous session object to perform database operations.
    """
<<<<<<< HEAD
    async with sessionmanager.session() as session:
        yield session
=======
    db = SessionLocal()
    try:
        yield db
    except Exception:
        db.rollback()
        raise
    finally:
        db.close()
>>>>>>> c36b7bc1


async def run_migrations() -> None:
    """
    Run Alembic migrations to the latest version.

    This function is meant to be called at application startup. It configures
    Alembic with the `alembic.ini` file and upgrades the database to the latest
    version. The logger is temporarily disabled to prevent logging while the
    migrations are being run.

    The function blocks until the migrations are complete.
    """
    alembic_cfg = Config(
        app_path(os.path.join("app", "alembic.ini")),
        ini_section="alembic-run",
        config_args={
            "script_location": app_path(os.path.join("app", "alembic")),
        }
    )
    logger.info("Running Alembic migrations...")

    def _run_upgrade(connection, cfg):
        cfg.attributes["connection"] = connection
        script = ScriptDirectory.from_config(alembic_cfg)
        head = str(script.get_current_head())
        context = MigrationContext.configure(connection)
        current = context.get_current_revision()
        if head != current:
            command.upgrade(cfg, "head")
        else:
            logger.info("Database already up-to-date.")
    async with sessionmanager.connect() as conn:
        await conn.run_sync(_run_upgrade, alembic_cfg)

    # Reactivate FastAPI LOGGER (Uvicorn)
    for _logger in logging.root.manager.loggerDict.values():  # pylint: disable=E1101
        if isinstance(_logger, logging.Logger):
            if "uvicorn" in _logger.name:
                _logger.disabled = False

    logger.success("Alembic migrations completed.")


def handle_database_import(uploaded_db_path: str, mode: str) -> bool:
    """
    Handles importing a database from an uploaded SQLite file.

    The function takes an uploaded SQLite database file path and a mode string as arguments.
    The mode string can be either "recover" or "import".

    In "recover" mode, the function will replace all existing data in the current database
    with the data from the uploaded database. If a row does not exist in the current database,
    it will be added. If a row exists, its data will be replaced with the data from the
    uploaded database if the data is different.

    In "import" mode, the function will not replace existing data in the current database.
    If a row does not exist in the current database, it will be added. If a row exists, its
    data will not be replaced with the data from the uploaded database.

    The function returns a boolean indicating whether the import was successful.

    After the import is complete, the uploaded database file is removed.
    """
    upload_conn, upload_engine = connect_to_uploaded_db(uploaded_db_path)
    inspector, upload_inspector = get_inspectors(upload_conn)

    with Session(sessionmanager.sync_engine) as session:
        for table_name in inspector.get_table_names():
            if table_name not in upload_inspector.get_table_names():
                # Skip tables not present in the uploaded database
                continue
            process_table(session, table_name, upload_conn, inspector, mode)

    upload_conn.close()
    upload_engine.dispose()
    return True


def connect_to_uploaded_db(uploaded_db_path: str) -> tuple[Connection, Engine]:
    """
    Connect to the uploaded SQLite database.
    """
    new_engine = create_engine(f"sqlite:///{uploaded_db_path}")
    new_conn = new_engine.connect()
    return new_conn, new_engine


def get_inspectors(upload_conn: Connection) -> tuple[Inspector, Inspector]:
    """
    Get the metadata and inspector of the running and uploaded databases.
    """
    meta = MetaData()
    meta.reflect(bind=sessionmanager.sync_engine)

    upload_meta = MetaData()
    upload_meta.reflect(bind=upload_conn)

    inspector = inspect(sessionmanager.sync_engine)
    upload_inspector = inspect(upload_conn)

    return inspector, upload_inspector


def process_table(
    session: Session,
    table_name: str,
    upload_conn: Connection,
    inspector: Inspector,
    # upload_inspector: Inspector,
    mode: str
) -> None:
    """
    Process a table by comparing rows based on primary keys.

    The function takes a session, table name, inspectors of the running and uploaded
    databases, and a mode string as arguments.

    If a row does not exist in the current database, it will be added. If a row exists, its
    data will be replaced with the data from the uploaded database if the data is different.
    """
    primary_keys = inspector.get_pk_constraint(
        table_name).get('constrained_columns')

    rows_existing = {tuple(row[key] for key in primary_keys):
                     row for row in session.execute(
                         select(Table(table_name, MetaData(),
                                autoload_with=sessionmanager.sync_engine))
    ).mappings()}
    rows_uploaded = {tuple(row[key] for key in primary_keys):
                     row for row in upload_conn.execute(
                         select(Table(table_name, MetaData(),
                                autoload_with=upload_conn))
    ).mappings()}

    for pk, row_uploaded in rows_uploaded.items():
        if pk not in rows_existing:
            # Row does not exist in the existing DB, add it
            new_row = {
                key["name"]: row_uploaded[key["name"]] for key in list(inspector.get_columns(table_name))}
            session.execute(
                Table(table_name, MetaData(), autoload_with=sessionmanager.sync_engine).insert().values(new_row))
        else:
            # Row exists, check data differences
            row_existing = rows_existing[pk]
            for col in inspector.get_columns(table_name):
                if col["name"] in list(row_uploaded) and col["name"] in list(row_existing):
                    if mode == "recover" and (
                        row_uploaded[col["name"]] is not None and row_uploaded[col["name"]
                                                                               ] != row_existing[col["name"]]
                    ):
                        # In 'recover', replace data if different
                        # Insert missing rows
                        table = Table(table_name, MetaData(),
                                      autoload_with=sessionmanager.sync_engine)
                        stmt = update(table).where(table.c[primary_keys[0]] == pk[0]).values(
                            {col["name"]: row_uploaded[col["name"]]}
                        )
                        session.execute(stmt)
                    elif mode == "import" and (
                        row_existing[col["name"]
                                     ] is None and row_uploaded[col["name"]] is not None
                    ):
                        # In 'import', do not replace existing data
                        table = Table(table_name, MetaData(),
                                      autoload_with=sessionmanager.sync_engine)
                        stmt = update(table).where(table.c[primary_keys[0]] == pk[0]).values(
                            {col["name"]: row_uploaded[col["name"]]}
                        )
                        session.execute(stmt)
    # Commit changes
    session.commit()


async def export_db(db: AsyncSession, path=None) -> str:
    """
    Export the current database to a file.

    Args:
        db (Session): The database session.

    Returns:
        str: The path to the exported database file.

    Raises:
        HTTPException: If the database file is not found.
    """
    export_path = path or app_path("output.db")
    if "sqlite" in str(sessionmanager.engine.url):
        # If it's SQLite, serve the actual database file
        engine_db_path = sessionmanager.engine.url.database
        if os.path.exists(engine_db_path):
            shutil.copyfile(engine_db_path, export_path)
        else:
            raise HTTPException(
                status_code=404, detail="SQLite database file not found.")
    else:
        # For non-SQLite databases, dump the SQL statements
        metadata = MetaData()
        # Reflect the database schema
        metadata.reflect(bind=sessionmanager.sync_engine)
        async with aiofiles.open(export_path, "w", encoding="utf-8") as file:
            # Write schema first
            for table in reversed(metadata.sorted_tables):
                await file.write(str(table))
                await file.write("\n\n")

            # Write data
            for table in metadata.sorted_tables:
                result = await db.execute(text(f"SELECT * FROM {table.name}"))
                rows = result.fetchall()
                if rows:
                    columns = ", ".join(list(result.keys()))
                    for row in rows:
                        values = ", ".join([f"'{str(val)}'" for val in row])
                        insert_stmt = f"INSERT INTO {
                            table.name} ({columns}) VALUES ({values});\n"
                        await file.write(insert_stmt)
    return export_path<|MERGE_RESOLUTION|>--- conflicted
+++ resolved
@@ -173,19 +173,9 @@
     AsyncSession
         The asynchronous session object to perform database operations.
     """
-<<<<<<< HEAD
     async with sessionmanager.session() as session:
         yield session
-=======
-    db = SessionLocal()
-    try:
-        yield db
-    except Exception:
-        db.rollback()
-        raise
-    finally:
-        db.close()
->>>>>>> c36b7bc1
+
 
 
 async def run_migrations() -> None:
