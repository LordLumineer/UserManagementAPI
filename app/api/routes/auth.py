--- conflicted
+++ resolved
@@ -233,13 +233,9 @@
         ):
             raise HTTPException(status_code=401, detail="Invalid OTP code")
     db.add(current_user)
-<<<<<<< HEAD
     await db.commit()
     await db.refresh(current_user)
-=======
-    db.commit()
-    db.refresh(current_user)
->>>>>>> c36b7bc1
+
     return current_user
 
 
